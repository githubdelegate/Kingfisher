//
//  ViewController.swift
//  Kingfisher-Demo
//
//  Created by Wei Wang on 15/4/6.
//
//  Copyright (c) 2015 Wei Wang <onevcat@gmail.com>
//
//  Permission is hereby granted, free of charge, to any person obtaining a copy
//  of this software and associated documentation files (the "Software"), to deal
//  in the Software without restriction, including without limitation the rights
//  to use, copy, modify, merge, publish, distribute, sublicense, and/or sell
//  copies of the Software, and to permit persons to whom the Software is
//  furnished to do so, subject to the following conditions:
//
//  The above copyright notice and this permission notice shall be included in
//  all copies or substantial portions of the Software.
//
//  THE SOFTWARE IS PROVIDED "AS IS", WITHOUT WARRANTY OF ANY KIND, EXPRESS OR
//  IMPLIED, INCLUDING BUT NOT LIMITED TO THE WARRANTIES OF MERCHANTABILITY,
//  FITNESS FOR A PARTICULAR PURPOSE AND NONINFRINGEMENT. IN NO EVENT SHALL THE
//  AUTHORS OR COPYRIGHT HOLDERS BE LIABLE FOR ANY CLAIM, DAMAGES OR OTHER
//  LIABILITY, WHETHER IN AN ACTION OF CONTRACT, TORT OR OTHERWISE, ARISING FROM,
//  OUT OF OR IN CONNECTION WITH THE SOFTWARE OR THE USE OR OTHER DEALINGS IN
//  THE SOFTWARE.

import UIKit
import Kingfisher

class ViewController: UICollectionViewController {

    override func viewDidLoad() {
        super.viewDidLoad()
        // Do any additional setup after loading the view, typically from a nib.
        title = "Kingfisher"
    }

    override func didReceiveMemoryWarning() {
        super.didReceiveMemoryWarning()
        // Dispose of any resources that can be recreated.
    }

    @IBAction func clearCache(sender: AnyObject) {
        KingfisherManager.sharedManager.cache.clearMemoryCache()
        KingfisherManager.sharedManager.cache.clearDiskCache()
    }
    
    @IBAction func reload(sender: AnyObject) {
        collectionView?.reloadData()
    }
}

extension ViewController {
    override func collectionView(collectionView: UICollectionView, numberOfItemsInSection section: Int) -> Int {
        return 10
    }
    
    override func collectionView(collectionView: UICollectionView, cellForItemAtIndexPath indexPath: NSIndexPath) -> UICollectionViewCell {
        let cell = collectionView.dequeueReusableCellWithReuseIdentifier("collectionViewCell", forIndexPath: indexPath) as! CollectionViewCell
        cell.cellImageView.kf_showIndicatorWhenLoading = true
<<<<<<< HEAD
        cell.cellImageView.kf_setImageWithURL(NSURL(string: "https://raw.githubusercontent.com/onevcat/Kingfisher/master/images/kingfisher-\(indexPath.row + 1).jpg")!, placeholderImage: nil, optionsInfo: nil, progressBlock: { (receivedSize, totalSize) -> () in
            print("\(indexPath.row + 1): \(receivedSize)/\(totalSize)")
=======
        
        let URL = NSURL(string: "https://raw.githubusercontent.com/onevcat/Kingfisher/master/images/kingfisher-\(indexPath.row + 1).jpg")!
        cell.cellImageView.kf_setImageWithResource(Resource(downloadURL: URL), placeholderImage: nil, optionsInfo: nil, progressBlock: { (receivedSize, totalSize) -> () in
            println("\(indexPath.row + 1): \(receivedSize)/\(totalSize)")
>>>>>>> 6c9aa30c
        }) { (image, error, cacheType, imageURL) -> () in
            print("\(indexPath.row + 1): Finished")
        }
        return cell
    }
}<|MERGE_RESOLUTION|>--- conflicted
+++ resolved
@@ -58,15 +58,10 @@
     override func collectionView(collectionView: UICollectionView, cellForItemAtIndexPath indexPath: NSIndexPath) -> UICollectionViewCell {
         let cell = collectionView.dequeueReusableCellWithReuseIdentifier("collectionViewCell", forIndexPath: indexPath) as! CollectionViewCell
         cell.cellImageView.kf_showIndicatorWhenLoading = true
-<<<<<<< HEAD
-        cell.cellImageView.kf_setImageWithURL(NSURL(string: "https://raw.githubusercontent.com/onevcat/Kingfisher/master/images/kingfisher-\(indexPath.row + 1).jpg")!, placeholderImage: nil, optionsInfo: nil, progressBlock: { (receivedSize, totalSize) -> () in
-            print("\(indexPath.row + 1): \(receivedSize)/\(totalSize)")
-=======
         
         let URL = NSURL(string: "https://raw.githubusercontent.com/onevcat/Kingfisher/master/images/kingfisher-\(indexPath.row + 1).jpg")!
         cell.cellImageView.kf_setImageWithResource(Resource(downloadURL: URL), placeholderImage: nil, optionsInfo: nil, progressBlock: { (receivedSize, totalSize) -> () in
-            println("\(indexPath.row + 1): \(receivedSize)/\(totalSize)")
->>>>>>> 6c9aa30c
+            print("\(indexPath.row + 1): \(receivedSize)/\(totalSize)")
         }) { (image, error, cacheType, imageURL) -> () in
             print("\(indexPath.row + 1): Finished")
         }
