--- conflicted
+++ resolved
@@ -31,7 +31,6 @@
 *	Set image to use from web.
 */
 
- private var indicator = UIActivityIndicatorView()
  public extension UIImageView {
     
     /**
@@ -115,10 +114,11 @@
                      completionHandler: CompletionHandler?) -> RetrieveImageTask
     {
         
+        var indicator = UIActivityIndicatorView(activityIndicatorStyle:.Gray)
         if ( showIndicatorWhenLoading == true)
         {
+            indicator = UIActivityIndicatorView(activityIndicatorStyle:.Gray)
             indicator.center = self.center
-           indicator = UIActivityIndicatorView(activityIndicatorStyle:.Gray)
             indicator.autoresizingMask = UIViewAutoresizing.FlexibleLeftMargin|UIViewAutoresizing.FlexibleRightMargin|UIViewAutoresizing.FlexibleBottomMargin|UIViewAutoresizing.FlexibleTopMargin
             if (!indicator.isAnimating ()) || (indicator.hidden)
             {
@@ -137,30 +137,20 @@
             if let progressBlock = progressBlock {
                 dispatch_async(dispatch_get_main_queue(), { () -> Void in
                     progressBlock(receivedSize: receivedSize, totalSize: totalSize)
-                    indicator.hidden = true
-
+                    
                 })
             }
-<<<<<<< HEAD
-        }) { (image, error, cacheType, imageURL) -> () in
-            dispatch_async(dispatch_get_main_queue(), { () -> Void in
-                if (imageURL == self.kf_webURL && image != nil) {
-                    self.image = image;
-                }
-                if (showIndicatorWhenLoading == true)
-                {
-                    indicator.hidden = true
-                }
-                completionHandler?(image: image, error: error, cacheType:cacheType, imageURL: imageURL)
-=======
             }, completionHandler: {[weak self] (image, error, cacheType, imageURL) -> () in
                 dispatch_async(dispatch_get_main_queue(), { () -> Void in
                     if let sSelf = self where imageURL == sSelf.kf_webURL && image != nil {
                         sSelf.image = image;
                     }
+                    if (showIndicatorWhenLoading == true)
+                    {
+                        indicator.hidden = true
+                    }
                     completionHandler?(image: image, error: error, cacheType:cacheType, imageURL: imageURL)
                 })
->>>>>>> 5c9d4cc8
             })
         
         return task
